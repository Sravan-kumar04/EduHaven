@tailwind base;
@tailwind components;
@tailwind utilities;

@layer base {
  :root {
    --bg-primary: #dfddec;
    --bg-sec: #edecf2;
    --bg-ter: #ffffff;
    --txt: #1f2937;
    --txt-dim: #525f70;
    --txt-disabled: #888888;
    --radius: 0.5rem;
    --btn: #7f23ca;
    --btn-hover: #8f30de;
    --shadow-rgb: 127, 35, 202; /* Default shadow RGB */
  }

  .dark {
    --bg-primary: #111827;
    --bg-sec: #1f2937;
    --bg-ter: #374151;
    --txt: #d1d5db;
    --txt-dim: #9ca3af;
    --txt-disabled: #9097a2;
    --radius: 0.5rem;
    --btn: #6b21a8;
    --btn-hover: #7a24c1;
    --logo-invert: 1;
    --shadow-rgb: 107, 33, 168; /* Dark theme shadow RGB */
  }
  .theme-space-black {
    --bg-primary: #000000;
    --bg-sec: #181818;
    --bg-ter: #1f1f1f;
    --txt: #e5e5e5;
    --txt-dim: #a3a3a3;
    --txt-disabled: #525252;
    --btn: #6343ac;
    --btn-hover: #7c3aed;
    --logo-invert: 1;
    --shadow-rgb: 99, 67, 172; /* Space Black shadow RGB */
  }
  .theme-cyberpunk {
    --bg-primary: #0f0f0f;
    --bg-sec: #1f1f1f;
    --bg-ter: #2e2e2e;
    --txt: #00ffe0;
    --txt-dim: #00c6ff;
    --txt-disabled: #005566;
    --btn: #ff00c8;
    --btn-hover: #ff33d4;
    --logo-invert: 1;
    --shadow-rgb: 255, 0, 200; /* Cyberpunk shadow RGB */
  }

  .theme-forest {
    --bg-primary: #07110e;
    --bg-sec: #12241c;
    --bg-ter: #1d4635;
    --txt: #e0ffe0;
    --txt-dim: #a3d8a3;
    --txt-disabled: #6a9c6a;
    --btn: #38a169;
    --btn-hover: #2f855a;
    --logo-invert: 1;
    --shadow-rgb: 56, 161, 105; /* Forest shadow RGB */
  }

  .theme-coffee {
    --bg-primary: #180f09;
    --bg-sec: #2c2013;
    --bg-ter: #463425;
    --txt: #f4e9d8;
    --txt-dim: #d6c4aa;
    --txt-disabled: #a89f91;
    --btn: #a9745f;
    --btn-hover: #b8836e;
    --logo-invert: 1;
    --shadow-rgb: 169, 116, 95; /* Coffee shadow RGB */
  }
  .theme-neon-sunset {
    --bg-primary: #0a0a0f;
    --bg-sec: #1a0e2e;
    --bg-ter: #2d1b47;
    --txt: #ff6b9d;
    --txt-dim: #ff9a00;
    --txt-disabled: #8b5a8c;
    --btn: #00d4ff;
    --btn-hover: #33ddff;
    --logo-invert: 1;
    --shadow-rgb: 0, 212, 255; /* Neon Sunset shadow RGB */
  }

  /* Ocean Breeze (Light) */
  .theme-ocean-breeze {
    --bg-primary: #f0f9ff;
    --bg-sec: #e0f2fe;
    --bg-ter: #ffffff;
    --txt: #0c4a6e;
    --txt-dim: #0369a1;
    --txt-disabled: #64748b;
    --btn: #0ea5e9;
    --btn-hover: #0284c7;
    --logo-invert: 0;
    --shadow-rgb: 14, 165, 233; /* Ocean Breeze shadow RGB */
  }

  /* Volcanic (Dark) */
  .theme-volcanic {
    --bg-primary: #140700;
    --bg-sec: #29160c;
    --bg-ter: #3b261c;
    --txt: #ffe2d8;
    --txt-dim: #ffc386;
    --txt-disabled: #996633;
    --btn: #dc2626;
    --btn-hover: #ef4444;
    --logo-invert: 1;
    --shadow-rgb: 220, 38, 38; /* Volcanic shadow RGB */
  }

  /* Mint Dream (Light) */
  .theme-mint-dream {
    --bg-primary: #f0fdf4;
    --bg-sec: #dcfce7;
    --bg-ter: #ffffff;
    --txt: #14532d;
    --txt-dim: #166534;
    --txt-disabled: #6b7280;
    --btn: #10b981;
    --btn-hover: #059669;
    --logo-invert: 0;
    --shadow-rgb: 16, 185, 129; /* Mint Dream shadow RGB */
  }
  /* Rose Gold (Light) */
  .theme-rose-gold {
    --bg-primary: #fef7f7;
    --bg-sec: #fce7e7;
    --bg-ter: #ffd1d1;
    --txt: #7c2d12;
    --txt-dim: #a3542f;
    --txt-disabled: #78716c;
    --btn: #e11d48;
    --btn-hover: #be185d;
    --logo-invert: 0;
    --shadow-rgb: 225, 29, 72; /* Rose Gold shadow RGB */
  }

  /* Matrix (Dark) */
  .theme-matrix {
    --bg-primary: #000000;
    --bg-sec: #012201;
    --bg-ter: #003500;
    --txt: #21ff21;
    --txt-dim: #00a700;
    --txt-disabled: #004400;
    --btn: #00a028;
    --btn-hover: #00ff66;
    --logo-invert: 1;
    --shadow-rgb: 0, 160, 40; /* Matrix shadow RGB */
  }

  /* Lavender Fields (Light) */
  .theme-lavender-fields {
    --bg-primary: #faf5ff;
    --bg-sec: #f3e8ff;
    --bg-ter: #ffffff;
    --txt: #581c87;
    --txt-dim: #7c3aed;
    --txt-disabled: #6b7280;
    --btn: #8b5cf6;
    --btn-hover: #7c3aed;
    --logo-invert: 0;
    --shadow-rgb: 139, 92, 246; /* Lavender Fields shadow RGB */
  }

  /* Midnight Blue (Dark) */
  .theme-midnight-blue {
    --bg-primary: #020617;
    --bg-sec: #0f172a;
    --bg-ter: #1e293b;
    --txt: #cbd5e1;
    --txt-dim: #94a3b8;
    --txt-disabled: #475569;
    --btn: #3b82f6;
    --btn-hover: #2563eb;
    --logo-invert: 1;
    --shadow-rgb: 59, 130, 246; /* Midnight Blue shadow RGB */
  }

  /* Peachy Keen (Light) */
  .theme-peachy-keen {
    --bg-primary: #fff7ed;
    --bg-sec: #ffedd5;
    --bg-ter: #ffffff;
    --txt: #9a3412;
    --txt-dim: #c2410c;
    --txt-disabled: #6b7280;
    --btn: #ea580c;
    --btn-hover: #dc2626;
    --logo-invert: 0;
    --shadow-rgb: 234, 88, 12; /* Peachy Keen shadow RGB */
  }

  /* Creamsicle (Light) */
  .theme-creamsicle {
    --bg-primary: #fffbeb;
    --bg-sec: #fef3c7;
    --bg-ter: #ffffff;
    --txt: #92400e;
    --txt-dim: #b45309;
    --txt-disabled: #6b7280;
    --btn: #f59e0b;
    --btn-hover: #d97706;
    --logo-invert: 0;
    --shadow-rgb: 245, 158, 11; /* Creamsicle shadow RGB */
  }

  /* Obsidian (Dark) */
  .theme-obsidian {
    --bg-primary: #0c0c0c;
    --bg-sec: #1c1c1c;
    --bg-ter: #2c2c2c;
    --txt: #e5e5e5;
    --txt-dim: #b3b3b3;
    --txt-disabled: #666666;
    --btn: #ff6b35;
    --btn-hover: #ff8c69;
    --logo-invert: 1;
    --shadow-rgb: 255, 107, 53; /* Obsidian shadow RGB */
  }

  /* Cotton Candy (Light) */
  .theme-cotton-candy {
    --bg-primary: #fdf2f8;
    --bg-sec: #fce7f3;
    --bg-ter: #ffffff;
    --txt: #be185d;
    --txt-dim: #e11d48;
    --txt-disabled: #6b7280;
    --btn: #ec4899;
    --btn-hover: #db2777;
    --logo-invert: 0;
    --shadow-rgb: 236, 72, 153; /* Cotton Candy shadow RGB */
  }

  /* Neon Jungle (Dark) */
  .theme-neon-jungle {
    --bg-primary: #0a1a0a;
    --bg-sec: #1a2e1a;
    --bg-ter: #2d4a2d;
    --txt: #39ff14;
    --txt-dim: #00ff88;
    --txt-disabled: #2d5a2d;
    --btn: #ff1493;
    --btn-hover: #ff69b4;
    --logo-invert: 1;
    --shadow-rgb: 255, 20, 147; /* Neon Jungle shadow RGB */
  }

  /* Golden Hour (Light) */
  .theme-golden-hour {
    --bg-primary: #fff8e1;
    --bg-sec: #ffecb3;
    --bg-ter: #ffffff;
    --txt: #bf360c;
    --txt-dim: #e65100;
    --txt-disabled: #8d6e63;
    --btn: #ff9800;
    --btn-hover: #f57c00;
    --logo-invert: 0;
    --shadow-rgb: 255, 152, 0; /* Golden Hour shadow RGB */
  }

  /* Sapphire Dream (Dark) */
  .theme-sapphire-dream {
    --bg-primary: #0a0a2e;
    --bg-sec: #16213e;
    --bg-ter: #1e3a5f;
    --txt: #87ceeb;
    --txt-dim: #add8e6;
    --txt-disabled: #4682b4;
    --btn: #4169e1;
    --btn-hover: #6495ed;
    --logo-invert: 1;
    --shadow-rgb: 65, 105, 225; /* Sapphire Dream shadow RGB */
  }

  /* Coral Reef (Light) */
  .theme-coral-reef {
    --bg-primary: #fff5f5;
    --bg-sec: #fed7d7;
    --bg-ter: #ffc1c1;
    --txt: #c53030;
    --txt-dim: #e53e3e;
    --txt-disabled: #718096;
    --btn: #f56565;
    --btn-hover: #e53e3e;
    --logo-invert: 0;
    --shadow-rgb: 245, 101, 101; /* Coral Reef shadow RGB */
  }

  /* Deep Purple (Dark) */
  .theme-deep-purple {
    --bg-primary: #100020;
    --bg-sec: rgb(32, 20, 49);
    --bg-ter: #312557;
    --txt: #ddd6fe;
    --txt-dim: #c4b5fd;
    --txt-disabled: #8b5cf6;
    --btn: #a855f7;
    --btn-hover: #9333ea;
    --logo-invert: 1;
    --shadow-rgb: 168, 85, 247; /* Deep Purple shadow RGB */
  }

  /* Arctic Mint (Light) */
  .theme-arctic-mint {
    --bg-primary: #f0fdfa;
    --bg-sec: #ccfbf1;
    --bg-ter: #ffffff;
    --txt: #134e4a;
    --txt-dim: #0f766e;
    --txt-disabled: #6b7280;
    --btn: #14b8a6;
    --btn-hover: #0d9488;
    --logo-invert: 0;
    --shadow-rgb: 20, 184, 166; /* Arctic Mint shadow RGB */
  }

  /* classes for ease of use */
  .bg-primary {
    background-color: var(--bg-primary) !important;
  }
  .bg-sec {
    background-color: var(--bg-sec);
  }
  .bg-ter {
    background-color: var(--bg-ter);
  }
  .txt {
    color: var(--txt);
  }
  .txt-dim {
    color: var(--txt-dim);
  }
  .txt-disabled {
    color: var(--txt-disabled) !important;
  }
  .btn {
    background-color: var(--btn);
    color: white;
    border-radius: var(--radius);
    &:hover {
      background-color: var(--btn-hover);
    }
  }
}
.logo-filter {
  filter: invert(var(--logo-invert));
}

@layer base {
  * {
    @apply border-border;
  }

  body {
    @apply transition-colors duration-200;
    @apply bg-background text-foreground;
  }
}

.no-scrollbar {
  scrollbar-width: none; /* Firefox */
  -ms-overflow-style: none; /* IE and Edge */
}

.no-scrollbar::-webkit-scrollbar {
  display: none; /* Chrome, Safari, and Opera */
}

/* code below is only and only for tic-tac-toe. nothing else. ------------------------------------------------------*/

body {
  margin: 0;
  min-width: 320px;
  min-height: 100vh;
  @apply bg-gray-900 text-white;
}

.board-cell {
  @apply w-24 h-24 border-2 border-purple-500 flex items-center justify-center text-4xl font-bold cursor-pointer transition-all duration-200 bg-gray-800;
}

.board-cell:hover {
  @apply bg-gray-700;
}

.winning-cell {
  @apply bg-purple-900;
}

/* ------------------------------------------------------------------------------------------------------------------ */
/* scrollbar styling */

@layer utilities {
  ::-webkit-scrollbar {
    width: 8px;
    height: 6px;
  }

  ::-webkit-scrollbar-track {
    background: transparent;
  }

  ::-webkit-scrollbar-thumb {
    background: rgba(148, 148, 148, 0.4);
    border-radius: 10px;
  }

  ::-webkit-scrollbar-thumb:hover {
    background: rgba(155, 154, 154, 0.6);
  }
<<<<<<< HEAD
}

/* Calendar Event title background */
@layer components {
  .popup-overlay {
    @apply bg-black/40 backdrop-blur-sm;
=======

  ::-webkit-scrollbar-corner {
    background: transparent;
>>>>>>> 8bfb5dac
  }
}<|MERGE_RESOLUTION|>--- conflicted
+++ resolved
@@ -423,17 +423,15 @@
   ::-webkit-scrollbar-thumb:hover {
     background: rgba(155, 154, 154, 0.6);
   }
-<<<<<<< HEAD
+
+  ::-webkit-scrollbar-corner {
+    background: transparent;
+  }
 }
 
 /* Calendar Event title background */
 @layer components {
   .popup-overlay {
     @apply bg-black/40 backdrop-blur-sm;
-=======
-
-  ::-webkit-scrollbar-corner {
-    background: transparent;
->>>>>>> 8bfb5dac
   }
 }