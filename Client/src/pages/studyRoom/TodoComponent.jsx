--- conflicted
+++ resolved
@@ -3,81 +3,49 @@
 
 const TodoComponent = () => {
   const [todos, setTodos] = useState([]);
-<<<<<<< HEAD
   const [title, setTitle] = useState("");
   const [editingId, setEditingId] = useState(null);
   const [editedTitle, setEditedTitle] = useState("");
 
-  // --- Added sorting function ---
   const sortTodos = (todosArray) => {
     return [...todosArray].sort((a, b) => {
-      // Show incomplete tasks first
       if (a.completed !== b.completed) return a.completed ? 1 : -1;
       // Newest tasks first for incomplete, oldest first for completed
-      return a.completed 
+      return a.completed
         ? new Date(a.dueDate) - new Date(b.dueDate)
         : new Date(b.dueDate) - new Date(a.dueDate);
     });
   };
 
-  // Get authentication headers
   const getAuthHeader = () => {
     const token = localStorage.getItem("token");
     return { headers: { Authorization: `Bearer ${token}` } };
   };
-=======
-  const [title, setTitle] = useState('');
-  const [dueDate, setDueDate] = useState('');
->>>>>>> ad23f5ed
-
-  // Fetch all to-dos
+
   const fetchTodos = async () => {
     try {
-<<<<<<< HEAD
-      const { data } = await axios.get("http://localhost:3000/todo", getAuthHeader());
-      // Added sorting here
+      const { data } = await axios.get(
+        "http://localhost:3000/todo",
+        getAuthHeader()
+      );
       setTodos(sortTodos(data.data));
     } catch (error) {
       console.error("Error fetching todos:", error.message);
       if (error.response?.status === 401) {
         window.location.href = "/login";
       }
-=======
-      const token = localStorage.getItem('token');
-
-      const { data } = await axios.get('http://localhost:3000/todo', {
-        headers: {
-          Authorization: `Bearer ${token}`,
-        },
-      });
-
-      console.log('Fetched To-Dos:', data); // Debugging
-
-      if (data && data.data) {
-        setTodos(data.data);
-      } else {
-        console.error('Unexpected response structure:', data);
-      }
-    } catch (error) {
-      console.error('Error fetching todos:', error.message);
->>>>>>> ad23f5ed
-    }
-  };
-
-  // Create a new to-do
+    }
+  };
+
   const handleCreate = async () => {
-<<<<<<< HEAD
     if (!title.trim()) {
       alert("Title is required!");
-=======
-    if (!title || !dueDate) {
-      alert('Title and Due Date both are required!');
->>>>>>> ad23f5ed
+      //     if (!title || !dueDate) {
+      //       alert('Title and Due Date both are required!');
       return;
     }
 
     try {
-<<<<<<< HEAD
       const { data } = await axios.post(
         "http://localhost:3000/todo",
         {
@@ -90,41 +58,20 @@
       // Added sorting here
       setTodos(sortTodos([data.data, ...todos]));
       setTitle("");
-=======
-      const token = localStorage.getItem('token');
-
-      await axios.post(
-        'http://localhost:3000/todo',
-        { title, dueDate },
-        {
-          headers: {
-            Authorization: `Bearer ${token}`,
-          },
-        }
-      );
-
-      setTitle('');
-      setDueDate('');
-
-      fetchTodos();
->>>>>>> ad23f5ed
-    } catch (error) {
-      console.error('Error creating todo:', error.message);
-    }
-  };
-
-  // Delete a to-do
+    } catch (error) {
+      console.error("Error creating todo:", error.message);
+    }
+  };
+
   const handleDelete = async (id) => {
     try {
       await axios.delete(`http://localhost:3000/todo/${id}`, getAuthHeader());
-      // Added sorting here
       setTodos(sortTodos(todos.filter((todo) => todo._id !== id)));
     } catch (error) {
-      console.error('Error deleting todo:', error.message);
-    }
-  };
-
-  // Toggle completion status
+      console.error("Error deleting todo:", error.message);
+    }
+  };
+
   const handleToggle = async (id) => {
     try {
       const todo = todos.find((t) => t._id === id);
@@ -135,13 +82,14 @@
         getAuthHeader()
       );
       // Added sorting here
-      setTodos(sortTodos(todos.map((todo) => (todo._id === id ? updatedTodo : todo))));
+      setTodos(
+        sortTodos(todos.map((todo) => (todo._id === id ? updatedTodo : todo)))
+      );
     } catch (error) {
       console.error("Error toggling todo:", error.message);
     }
   };
 
-  // Save edited todo
   const handleSave = async () => {
     if (!editedTitle.trim()) {
       alert("Title cannot be empty!");
@@ -155,8 +103,11 @@
         updatedTodo,
         getAuthHeader()
       );
-      // Added sorting here
-      setTodos(sortTodos(todos.map((todo) => (todo._id === editingId ? updatedTodo : todo))));
+      setTodos(
+        sortTodos(
+          todos.map((todo) => (todo._id === editingId ? updatedTodo : todo))
+        )
+      );
       setEditingId(null);
       setEditedTitle("");
     } catch (error) {
@@ -164,16 +115,11 @@
     }
   };
 
-  // Rest of the code remains exactly the same...
-  // [No changes made to any existing lines below this point]
-
-  // Cancel editing
   const handleCancel = () => {
     setEditingId(null);
     setEditedTitle("");
   };
 
-  // Handle Enter key press
   const handleKeyPress = (e) => {
     if (e.key === "Enter") handleCreate();
   };
@@ -186,7 +132,6 @@
   const openCount = todos.length - completedCount;
 
   return (
-<<<<<<< HEAD
     <div className="bg-gray-800 text-white rounded-lg p-6 w-full mx-auto relative">
       {/* Header Section */}
       <div className="flex justify-between items-center mb-4">
@@ -234,7 +179,7 @@
                 onChange={() => handleToggle(todo._id)}
                 className="cursor-pointer w-5 h-5"
               />
-              
+
               {editingId === todo._id ? (
                 <input
                   type="text"
@@ -347,37 +292,9 @@
             </div>
           ))
         )}
-=======
-    <div className='bg-gray-800 p-8 rounded-xl flex flex-col items-center space-y-6'>
-      <h2 className='text-2xl text-white'>To-Do List</h2>
-
-      {/* Input Fields */}
-      <div className='flex flex-col space-y-2'>
-        <input type='text' placeholder='Title' value={title} onChange={(e) => setTitle(e.target.value)} className='p-2 rounded border bg-gray-700' />
-        <input type='date' value={dueDate} onChange={(e) => setDueDate(e.target.value)} className='p-2 rounded border bg-gray-700' />
-        <button onClick={handleCreate} className='bg-purple-600 hover:bg-purple-700 text-white px-4 py-2 rounded-lg'>
-          Add To-Do
-        </button>
-      </div>
-
-      {/* Display To-Do List with Scroll Effect */}
-      <div className='space-y-4 w-full max-h-80 overflow-y-auto'>
-        {todos.map((todo) => (
-          <div key={todo._id} className='flex justify-between items-center bg-gray-700 p-4 rounded-lg'>
-            <div className='text-white'>
-              <h3 className='text-lg font-semibold'>{todo.title}</h3>
-              <p className='text-sm'>{new Date(todo.dueDate).toDateString()}</p>
-            </div>
-            <button onClick={() => handleDelete(todo._id)} className='bg-red-600 hover:bg-red-700 text-white px-4 py-2 rounded-lg'>
-              Delete
-            </button>
-          </div>
-        ))}
->>>>>>> ad23f5ed
       </div>
     </div>
   );
-  
 };
 
 export default TodoComponent;