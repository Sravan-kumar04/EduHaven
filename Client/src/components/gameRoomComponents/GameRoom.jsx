import LionComponent from "./LionComponent";
import { Link } from "react-router-dom";

import SnakeIcon from "..//../assets/icon/SnakeIcon";
import SpaceTypeIcon from "../../assets/icon/SpaceTypeIcon";
import TicTacToeIcon from "../../assets/icon/TicTacToeIcon";
import WacAMole from "@/assets/icon/WacAMole";
<<<<<<< HEAD
import SudokuIcon from "../../assets/icon/SudokuIcon.jsx"; 
=======
import Game2048Icon from "@/assets/icon/Game2048Icon";
>>>>>>> 86f54afb

function GameRoom() {
  const games = [
    {
      name: "Space-Type",
      path: "space-type",
      Icon: SpaceTypeIcon,
    },
    {
      name: "Hungry Snake",
      path: "snake",
      Icon: SnakeIcon,
    },
    {
      name: "Tic-Tac-Toe",
      path: "tic-tac-toe",
      Icon: TicTacToeIcon,
    },
    {
      name: "Whac-a-mole",
      path: "whac-a-mole",
      Icon: WacAMole,
    },
    {
<<<<<<< HEAD
      name: "Sudoku",
      path: "sudoku",
      Icon: SudokuIcon, 
=======
      name: "2048",
      path: "2048",
      Icon: Game2048Icon,
>>>>>>> 86f54afb
    },
  ];

  return (
    <div className="m-6  bg-[hsl(var(--background))] txt transition-colors duration-300 overflow-x-hidden">
      <h1 className="text-2xl font-bold txt">Game Room</h1>
      <div className="relative w-[svw] h-[50vh] pb-5">
        <div className="absolute h-1/2 w-[calc(100vw-6rem)] right-0">
          <div className="relative bottom-[100%] left-[30%]">
            <LionComponent />
          </div>
        </div>
        <div className="flex flex-col justify-center h-full z-10 relative">
          <h1 className="text-[5vw] font-extrabold text-[var(--btn-hover)] py-3 px-28 select-none">
            Enough grinding,
          </h1>
          <h2 className="text-[4vw] font-semibold text-[var(--txt-disabled)] py-3 px-28 select-none">
            time to chill & relax!
          </h2>
        </div>
      </div>

      <div className="flex flex-wrap gap-2">
        {games.map(({ name, path, Icon }) => (
          <Link
            key={name}
            to={path}
            className="txt-dim hover:border-[var(--bg-ter)] border border-transparent rounded-3xl transition duration-200 p-4"
          >
            {Icon && (
              <div className="p-12 opacity-90 flex items-center justify-center bg-sec rounded-3xl">
                <Icon className="w-24 h-24" />
              </div>
            )}
            <div className="flex flex-col flex-1 justify-center p-2 bg-te r">
              <h3 className="text-lg font-semibold txt pb-1">{name}</h3>
            </div>
          </Link>
        ))}
      </div>
    </div>
  );
}

export default GameRoom;<|MERGE_RESOLUTION|>--- conflicted
+++ resolved
@@ -5,11 +5,8 @@
 import SpaceTypeIcon from "../../assets/icon/SpaceTypeIcon";
 import TicTacToeIcon from "../../assets/icon/TicTacToeIcon";
 import WacAMole from "@/assets/icon/WacAMole";
-<<<<<<< HEAD
 import SudokuIcon from "../../assets/icon/SudokuIcon.jsx"; 
-=======
 import Game2048Icon from "@/assets/icon/Game2048Icon";
->>>>>>> 86f54afb
 
 function GameRoom() {
   const games = [
@@ -34,15 +31,14 @@
       Icon: WacAMole,
     },
     {
-<<<<<<< HEAD
+      name: "2048",
+      path: "2048",
+      Icon: Game2048Icon,
+    },
+     {
       name: "Sudoku",
       path: "sudoku",
       Icon: SudokuIcon, 
-=======
-      name: "2048",
-      path: "2048",
-      Icon: Game2048Icon,
->>>>>>> 86f54afb
     },
   ];
 
