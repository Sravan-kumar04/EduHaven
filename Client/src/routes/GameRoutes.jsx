--- conflicted
+++ resolved
@@ -4,13 +4,8 @@
 import Snake from "../components/games/SnakeGame.jsx";
 import SpaceType from "../components/games/SpaceType";
 import Whacamole from "@/components/games/whac-a-mole/Whacamole";
-<<<<<<< HEAD
 import Sudoku from "@/components/games/sudoku/Sudoku";
-
-
-=======
 import Game2048 from "@/components/games/2048/Game2048";
->>>>>>> 86f54afb
 
 const GameRoutes = () => {
   return (
