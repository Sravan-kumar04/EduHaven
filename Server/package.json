{
  "name": "cont",
  "version": "1.0.0",
  "main": "index.js",
  "type": "module",
  "scripts": {
    "start": "node index.js",
    "dev": "nodemon index.js",
    "test": "echo \"Error: no test specified\" && exit 1"
  },
  "keywords": [],
  "author": "",
  "license": "ISC",
  "description": "",
  "dependencies": {
    "bcrypt": "^5.1.1",
    "body-parser": "^1.20.3",
    "cloudinary": "^2.5.1",
    "cont": "file:",
    "cookie-parser": "^1.4.7",
    "cors": "^2.8.5",
<<<<<<< HEAD
    "dotenv": "^16.6.1",
=======
    "date-fns": "^4.1.0",
    "dotenv": "^16.5.0",
>>>>>>> e4cf1154
    "express": "^4.21.2",
    "fs-extra": "^11.3.0",
    "jsonwebtoken": "^9.0.2",
    "mongoose": "^8.16.0",
    "multer": "^1.4.5-lts.1",
    "node-fetch": "^3.3.2",
    "nodemailer": "^6.10.0",
    "nodemon": "^3.1.9",
    "path": "^0.12.7",
    "resend": "^6.0.0",
    "socket.io": "^4.8.1"
  }
}<|MERGE_RESOLUTION|>--- conflicted
+++ resolved
@@ -19,12 +19,8 @@
     "cont": "file:",
     "cookie-parser": "^1.4.7",
     "cors": "^2.8.5",
-<<<<<<< HEAD
+    "date-fns": "^4.1.0",
     "dotenv": "^16.6.1",
-=======
-    "date-fns": "^4.1.0",
-    "dotenv": "^16.5.0",
->>>>>>> e4cf1154
     "express": "^4.21.2",
     "fs-extra": "^11.3.0",
     "jsonwebtoken": "^9.0.2",
