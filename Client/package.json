{
  "name": "client",
  "private": true,
  "version": "0.0.0",
  "type": "module",
  "scripts": {
    "dev": "vite",
    "build": "vite build",
    "lint": "eslint .",
    "preview": "vite preview"
  },
  "dependencies": {
    "axios": "^1.7.9",
<<<<<<< HEAD
    "jwt-decode": "^4.0.0",
=======
    "date-fns": "^4.1.0",
>>>>>>> 0463e803
    "lucide-react": "^0.344.0",
    "react": "^18.3.1",
    "react-dom": "^18.3.1",
    "react-hook-form": "^7.54.2",
    "react-router-dom": "^7.1.3"
  },
  "devDependencies": {
    "@eslint/js": "^9.17.0",
    "@types/react": "^18.3.18",
    "@types/react-dom": "^18.3.5",
    "@vitejs/plugin-react": "^4.3.4",
    "autoprefixer": "^10.4.20",
    "eslint": "^9.17.0",
    "eslint-plugin-react": "^7.37.2",
    "eslint-plugin-react-hooks": "^5.0.0",
    "eslint-plugin-react-refresh": "^0.4.16",
    "globals": "^15.14.0",
    "postcss": "^8.5.1",
    "tailwindcss": "^3.4.17",
    "vite": "^6.0.5"
  }
}<|MERGE_RESOLUTION|>--- conflicted
+++ resolved
@@ -11,11 +11,8 @@
   },
   "dependencies": {
     "axios": "^1.7.9",
-<<<<<<< HEAD
     "jwt-decode": "^4.0.0",
-=======
     "date-fns": "^4.1.0",
->>>>>>> 0463e803
     "lucide-react": "^0.344.0",
     "react": "^18.3.1",
     "react-dom": "^18.3.1",
