<<<<<<< HEAD
import { useEffect, useState } from "react";
import { useNavigate } from "react-router-dom";
=======
import { useEffect, useState, useRef } from "react";
>>>>>>> 5d5519ab
import axios from "axios";
import { User, UserPlus, MoreVertical } from "lucide-react";
const backendUrl = import.meta.env.VITE_API_URL;

function SuggestedFriends({ onViewSentRequests }) {
  const navigate = useNavigate();
  const [suggestedFriends, setSuggestedFriends] = useState([]);
  const [showDropdown, setShowDropdown] = useState(false);
  const dropdrownRef = useRef(null);

  useEffect(() => {
    const handleClickOutside = (event) => {
      if (dropdrownRef.current && !dropdrownRef.current.contains(event.target)) {
        setShowDropdown(false);
      }
    };

    document.addEventListener("mousedown", handleClickOutside);
    return () => {
      document.removeEventListener("mousedown", handleClickOutside);
    };
  }, [showDropdown]); 

  const getAuthHeader = () => {
    const token = localStorage.getItem("token");
    return { headers: { Authorization: `Bearer ${token}` } };
  };

  const sendRequest = async (friendId) => {
    try {
      const response = await axios.post(
        `${backendUrl}/friends/request/${friendId}`,
        null,
        getAuthHeader()
      );
      console.log("Response:", response.data.message);
      setSuggestedFriends((prevUsers) =>
        prevUsers.map((user) =>
          user._id === friendId ? { ...user, requestSent: true } : user
        )
      );
    } catch (error) {
      console.error("Error adding friend:", error.response.data);
    }
  };

  const handleViewProfile = (userId) => {
    navigate(`/user/${userId}`);
  };

  useEffect(() => {
    axios
      .get(`${backendUrl}/friends/friend-suggestions`, getAuthHeader())
      .then((response) => {
        setSuggestedFriends(response.data);
      })
      .catch((error) => {
        console.error("Error fetching users:", error);
      });
  }, []);

  if (suggestedFriends.length === 0) return null;

  return (
    <section className="bg-sec rounded-3xl p-4 relative ">
      <div className="flex justify-between items-center mb-4">
        <h3 className="text-xl font-semibold txt">Suggested Friends</h3>
        <div className="relative" ref={dropdrownRef}>
          <button onClick={() => setShowDropdown(!showDropdown)}>
            <MoreVertical className="w-5 h-5 txt" />
          </button>
          {showDropdown && (
            <div className="absolute right-0 mt-2 w-40 bg-ter rounded-md shadow-lg z-10">
              <button
                onClick={() => {
                  setShowDropdown(false);
                  onViewSentRequests();
                }}
                className="block w-full text-left px-4 py-2 text-sm txt hover:bg-sec"
                style={{ borderColor: "var(--txt-dim)" }}
              >
                Show Sent Requests
              </button>
            </div>
          )}
        </div>
      </div>
      <div className="space-y-2">
        {suggestedFriends
          .slice()
          .reverse()
          .map((user) => (
            <div key={user._id} className=" relative group py-1 bg-slate-4 00">
              <div className="flex items-center">
                {user.ProfilePicture ? (
                  <img
                    src={user.ProfilePicture}
                    className="w-11 h-11 rounded-full"
                    alt="Profile"
                  />
                ) : (
                  <div className="p-2 bg-ter rounded-full">
                    <User className="w-7 h-7" />
                  </div>
                )}
                <div className="ml-4 flex-1 overflow-hidden">
                  <h4 className="text-lg font-medium line-clamp-1 txt">
                    {user.FirstName
                      ? `${user.FirstName} ${user.LastName || ""}`
                      : "old-user"}
                  </h4>
                  <p className="text-sm txt-dim line-clamp-1">{user.Bio}</p>
                </div>
              </div>
              <div className="absolute top-[8%] right-0 bg-sec p-1.5 px-2 transition-all opacity-0 group-hover:opacity-100 flex gap-2">
                <button
                  onClick={() => handleViewProfile(user._id)}
                  className="bg-ter text-sm px-3 py-1.5 rounded-lg flex items-center justify-center gap-1 transition hover:bg-[var(--btn-hover)] txt"
                >
                  <User className="w-4 h-4" />
                  Profile
                </button>
                {user.requestSent ? (
                  <button
                    disabled
                    className="border border-gray-500/50 text-sm px-3 py-1.5 rounded-lg flex items-center justify-center gap-1 transition bg-sec txt"
                  >
                    Request Sent
                  </button>
                ) : (
                  <button
                    onClick={() => sendRequest(user._id)}
                    className="bg-ter text-sm px-3 py-1.5 rounded-lg flex items-center justify-center gap-1 transition hover:bg-[var(--btn-hover)] txt"
                  >
                    <UserPlus className="w-4 h-4" />
                    Add
                  </button>
                )}
              </div>
            </div>
          ))}
      </div>
    </section>
  );
}

export default SuggestedFriends;<|MERGE_RESOLUTION|>--- conflicted
+++ resolved
@@ -1,9 +1,5 @@
-<<<<<<< HEAD
-import { useEffect, useState } from "react";
+import { useEffect, useState, useRef } from "react";
 import { useNavigate } from "react-router-dom";
-=======
-import { useEffect, useState, useRef } from "react";
->>>>>>> 5d5519ab
 import axios from "axios";
 import { User, UserPlus, MoreVertical } from "lucide-react";
 const backendUrl = import.meta.env.VITE_API_URL;
